from __future__ import annotations

import logging
from typing import Any, Dict, List, Optional

from fastmcp import Context, FastMCP
from fastmcp.tools.tool import FunctionTool

from .helpers import CallV1Tool
from ..logging import log_search_event


COMPANY_SUMMARY_SCHEMA: Dict[str, Any] = {
    "type": "object",
    "properties": {
        "guid": {"type": "string"},
        "name": {"type": "string"},
        "domain": {"type": "string"},
    },
    "required": ["guid", "name", "domain"],
    "additionalProperties": True,
}

COMPANY_SEARCH_OUTPUT_SCHEMA: Dict[str, Any] = {
    "type": "object",
    "properties": {
        "error": {"type": "string"},
        "companies": {
            "type": "array",
            "items": COMPANY_SUMMARY_SCHEMA,
        },
        "count": {"type": "integer", "minimum": 0},
    },
    "required": [],
    "anyOf": [
        {"required": ["error"]},
        {"required": ["companies", "count"]},
    ],
    "additionalProperties": True,
}


def _extract_error(raw_result: Any) -> Optional[str]:
    if isinstance(raw_result, dict) and raw_result.get("error"):
        return f"BitSight API error: {raw_result['error']}"
    return None


def _extract_companies_data(raw_result: Any) -> List[Any]:
    if isinstance(raw_result, dict):
        for key in ("results", "companies"):
            if key in raw_result:
                return raw_result.get(key) or []
        if raw_result.get("guid"):
            return [raw_result]
        return []
    if isinstance(raw_result, list):
        return raw_result
    return []


def _normalize_company(company: Dict[str, Any]) -> Dict[str, Any]:
    domain_candidates = (
        company.get("primary_domain"),
        company.get("display_url"),
        company.get("domain"),
        company.get("company_url"),
    )
    domain_value = next((value for value in domain_candidates if value), "")

    return {
        "guid": company.get("guid", ""),
        "name": company.get("name", ""),
        "domain": domain_value,
    }


def normalize_company_search_results(raw_result: Any) -> Dict[str, Any]:
    """Transform raw BitSight search results into the compact response shape."""

<<<<<<< HEAD
    error_message = _extract_error(raw_result)
    if error_message:
        return {
            "error": error_message,
=======
    if isinstance(raw_result, dict) and raw_result.get("error"):
        error_message = str(raw_result.get("error"))
        return {
            "error": f"BitSight API error: {error_message}",
>>>>>>> a2b37d2b
            "companies": [],
            "count": 0,
        }

<<<<<<< HEAD
    companies: List[Dict[str, Any]] = [
        _normalize_company(company)
        for company in _extract_companies_data(raw_result)
        if isinstance(company, dict)
    ]
=======
    companies_data: Any = []
    if isinstance(raw_result, dict):
        if "results" in raw_result:
            companies_data = raw_result["results"]
        elif "companies" in raw_result:
            companies_data = raw_result["companies"]
        elif raw_result.get("guid"):
            companies_data = [raw_result]
    elif isinstance(raw_result, list):
        companies_data = raw_result

    companies: List[Dict[str, Any]] = []
    for company in companies_data or []:
        if not isinstance(company, dict):
            continue

        domain_value = (
            company.get("primary_domain")
            or company.get("display_url")
            or company.get("domain")
            or company.get("company_url")
            or ""
        )

        companies.append(
            {
                "guid": str(company.get("guid") or ""),
                "name": str(company.get("name") or ""),
                "domain": str(domain_value or ""),
            }
        )
>>>>>>> a2b37d2b

    return {
        "companies": companies,
        "count": len(companies),
    }


def register_company_search_tool(
    business_server: FastMCP,
    call_v1_tool: CallV1Tool,
    *,
    logger: logging.Logger,
) -> FunctionTool:
    @business_server.tool(output_schema=COMPANY_SEARCH_OUTPUT_SCHEMA)
    async def company_search(
        ctx: Context, name: Optional[str] = None, domain: Optional[str] = None
    ) -> Dict[str, Any]:
        """Search on BitSight for companies by name or domain.

        Parameters
        - name: Optional company name (partial matches allowed by API)
        - domain: Optional primary domain (exact match preferred)

        Returns
        - {"companies": [{"guid": str,"name": str,"domain": str}, ...], "count": int}

        Output semantics
        - companies: List of company summaries. Each item contains:
          - guid: BitSight company GUID (string)
          - name: Display name (string)
          - domain: Primary domain if available; otherwise a representative URL (string, may be empty)
        - count: Number of companies returned (integer)

        Notes
        - At least one of name or domain must be provided. If both are provided, domain takes precedence.
        - Results are limited to the BitSight API's default page size (pagination not implemented).
        - Error contract: on failure returns {"error": str}.
        - Output is normalized for downstream use by other tools.

        Example
        >>> company_search(name="Github")
        {
          "companies": [
            {"guid": "e90b389b-0b7e-4722-9411-97d81c8e2bc6", "name": "GitHub, Inc.", "domain": "github.com"},
            {"guid": "a3b69f2e-ec1b-491e-adc9-e228cbd964a8", "name": "GitHub Blog", "domain": "github.blog"},
            ...
          ],
          "count": 5
        }
        Select the GUID for "GitHub, Inc." to use with get_company_rating.
        """
        if not name and not domain:
            return {
                "error": "At least one of 'name' or 'domain' must be provided",
            }

        search_term = domain if domain else (name or "")
        await ctx.info(f"Starting company search for: {search_term}")
        log_search_event(
            logger,
            "start",
            ctx=ctx,
            company_name=name,
            company_domain=domain,
        )

        try:
            params = {"name": name, "domain": domain}
            result = await call_v1_tool("companySearch", ctx, params)
            response_payload = normalize_company_search_results(result)
            await ctx.info(
                f"Found {response_payload['count']} companies using FastMCP companySearch"
            )
            log_search_event(
                logger,
                "success",
                ctx=ctx,
                company_name=name,
                company_domain=domain,
                result_count=response_payload.get("count"),
            )
            return response_payload

        except Exception as exc:
            error_msg = f"FastMCP company search failed: {exc}"
            await ctx.error(error_msg)
            logger.error(error_msg, exc_info=True)
            log_search_event(
                logger,
                "failure",
                ctx=ctx,
                company_name=name,
                company_domain=domain,
                error=str(exc),
            )
            return {
                "error": error_msg,
            }

    return company_search  # type: ignore[return-value]


__all__ = ["register_company_search_tool"]<|MERGE_RESOLUTION|>--- conflicted
+++ resolved
@@ -78,60 +78,33 @@
 def normalize_company_search_results(raw_result: Any) -> Dict[str, Any]:
     """Transform raw BitSight search results into the compact response shape."""
 
-<<<<<<< HEAD
     error_message = _extract_error(raw_result)
     if error_message:
         return {
             "error": error_message,
-=======
-    if isinstance(raw_result, dict) and raw_result.get("error"):
-        error_message = str(raw_result.get("error"))
-        return {
-            "error": f"BitSight API error: {error_message}",
->>>>>>> a2b37d2b
             "companies": [],
             "count": 0,
         }
 
-<<<<<<< HEAD
     companies: List[Dict[str, Any]] = [
-        _normalize_company(company)
+        {
+            "guid": str(company.get("guid") or ""),
+            "name": str(company.get("name") or ""),
+            "domain": str(
+                next(
+                    (
+                        company.get("primary_domain"),
+                        company.get("display_url"),
+                        company.get("domain"),
+                        company.get("company_url"),
+                    ),
+                    "",
+                ) or "",
+            ),
+        }
         for company in _extract_companies_data(raw_result)
         if isinstance(company, dict)
     ]
-=======
-    companies_data: Any = []
-    if isinstance(raw_result, dict):
-        if "results" in raw_result:
-            companies_data = raw_result["results"]
-        elif "companies" in raw_result:
-            companies_data = raw_result["companies"]
-        elif raw_result.get("guid"):
-            companies_data = [raw_result]
-    elif isinstance(raw_result, list):
-        companies_data = raw_result
-
-    companies: List[Dict[str, Any]] = []
-    for company in companies_data or []:
-        if not isinstance(company, dict):
-            continue
-
-        domain_value = (
-            company.get("primary_domain")
-            or company.get("display_url")
-            or company.get("domain")
-            or company.get("company_url")
-            or ""
-        )
-
-        companies.append(
-            {
-                "guid": str(company.get("guid") or ""),
-                "name": str(company.get("name") or ""),
-                "domain": str(domain_value or ""),
-            }
-        )
->>>>>>> a2b37d2b
 
     return {
         "companies": companies,
