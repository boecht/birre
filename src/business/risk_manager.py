from __future__ import annotations

import csv
import io
import logging
from collections import defaultdict
from dataclasses import dataclass
from typing import Any, Dict, Iterable, List, Optional, Sequence, Tuple

from fastmcp import Context, FastMCP
from fastmcp.tools.tool import FunctionTool

<<<<<<< HEAD
from pydantic import BaseModel, Field, field_validator, model_validator

from src.config import DEFAULT_MAX_FINDINGS
=======
from src.settings import DEFAULT_MAX_FINDINGS
>>>>>>> 426a8b5c
from src.constants import DEFAULT_CONFIG_FILENAME

from .helpers import CallV1Tool, CallV2Tool
from ..logging import log_event, log_search_event


class SubscriptionSnapshot(BaseModel):
    active: bool
    subscription_type: Optional[str] = None
    folders: List[str] = Field(default_factory=list)
    subscription_end_date: Optional[str] = None


class CompanyInteractiveResult(BaseModel):
    label: str
    guid: str
    name: str
    primary_domain: str
    website: str
    description: str
    employee_count: Optional[int] = None
    subscription: SubscriptionSnapshot

    @model_validator(mode="before")
    @classmethod
    def _coerce_input(cls, value: Any) -> Dict[str, Any]:
        if not isinstance(value, dict):
            return {
                "label": "",
                "guid": "",
                "name": "",
                "primary_domain": "",
                "website": "",
                "description": "",
                "employee_count": None,
                "subscription": {},
            }
        return {
            "label": str(value.get("label") or ""),
            "guid": str(value.get("guid") or ""),
            "name": str(value.get("name") or ""),
            "primary_domain": str(value.get("primary_domain") or ""),
            "website": str(value.get("website") or ""),
            "description": str(value.get("description") or ""),
            "employee_count": value.get("employee_count"),
            "subscription": value.get("subscription") or {},
        }

    @field_validator("employee_count", mode="before")
    @classmethod
    def _normalize_employee_count(cls, value: Any) -> Optional[int]:
        if value is None or value == "":
            return None
        try:
            return int(value)
        except (TypeError, ValueError):
            return None


class RiskManagerGuidance(BaseModel):
    selection: Optional[str] = None
    if_missing: Optional[str] = None
    default_folder: Optional[str] = None
    default_subscription_type: Optional[str] = None


class CompanySearchInteractiveResponse(BaseModel):
    error: Optional[str] = None
    count: int = Field(default=0, ge=0)
    results: List[CompanyInteractiveResult] = Field(default_factory=list)
    search_term: Optional[str] = None
    guidance: Optional[RiskManagerGuidance] = None
    truncated: bool = False

    def to_payload(self) -> Dict[str, Any]:
        if self.error:
            return {"error": self.error}
        data = self.model_dump(exclude_unset=True)
        data.pop("error", None)
        return data


class RequestGuidance(BaseModel):
    next_steps: Optional[str] = None
    confirmation: Optional[str] = None


class RequestCompanyResponse(BaseModel):
    error: Optional[str] = None
    status: Optional[str] = None
    domain: Optional[str] = None
    requests: Optional[List[Dict[str, Any]]] = None
    guidance: Optional[RequestGuidance] = None
    folder: Optional[str] = None
    payload: Optional[Dict[str, Any]] = None
    subscription_type: Optional[str] = None
    result: Optional[Any] = None
    warning: Optional[str] = None

    def to_payload(self) -> Dict[str, Any]:
        if self.error:
            return {"error": self.error}
        data = self.model_dump(exclude_unset=True)
        data.pop("error", None)
        return data


class ManageSubscriptionsGuidance(BaseModel):
    confirmation: Optional[str] = None
    next_steps: Optional[str] = None


class ManageSubscriptionsSummary(BaseModel):
    added: List[Any] = Field(default_factory=list)
    deleted: List[Any] = Field(default_factory=list)
    modified: List[Any] = Field(default_factory=list)
    errors: List[Any] = Field(default_factory=list)


class ManageSubscriptionsResponse(BaseModel):
    error: Optional[str] = None
    status: Optional[str] = None
    action: Optional[str] = None
    guids: Optional[List[str]] = None
    folder: Optional[str] = None
    payload: Optional[Dict[str, Any]] = None
    guidance: Optional[ManageSubscriptionsGuidance] = None
    summary: Optional[ManageSubscriptionsSummary] = None

    def to_payload(self) -> Dict[str, Any]:
        if self.error:
            return {"error": self.error}
        data = self.model_dump(exclude_unset=True)
        data.pop("error", None)
        return data


COMPANY_SEARCH_INTERACTIVE_OUTPUT_SCHEMA: Dict[str, Any] = (
    CompanySearchInteractiveResponse.model_json_schema()
)

REQUEST_COMPANY_OUTPUT_SCHEMA: Dict[str, Any] = (
    RequestCompanyResponse.model_json_schema()
)

MANAGE_SUBSCRIPTIONS_OUTPUT_SCHEMA: Dict[str, Any] = (
    ManageSubscriptionsResponse.model_json_schema()
)


@dataclass(frozen=True)
class CompanySearchInputs:
    name: Optional[str]
    domain: Optional[str]
    term: str


@dataclass(frozen=True)
class CompanySearchDefaults:
    folder: Optional[str]
    subscription_type: Optional[str]
    limit: int


def _coerce_guid_list(guids: Any) -> List[str]:
    if isinstance(guids, str):
        return [guid.strip() for guid in guids.split(",") if guid.strip()]
    if isinstance(guids, Sequence):
        return [str(item).strip() for item in guids if str(item).strip()]
    return []


def _normalize_action(value: str) -> Optional[str]:
    mapping = {
        "add": "add",
        "create": "add",
        "subscribe": "add",
        "subscription": "add",
        "remove": "delete",
        "delete": "delete",
        "unsubscribe": "delete",
    }
    key = value.strip().lower()
    return mapping.get(key)


async def _fetch_company_details(
    call_v1_tool: CallV1Tool,
    ctx: Context,
    guids: Sequence[str],
    *,
    logger: logging.Logger,
    limit: int,
) -> Dict[str, Dict[str, Any]]:
    """Retrieve detailed company records for the provided GUIDs."""

    effective_limit = (
        limit if isinstance(limit, int) and limit > 0 else DEFAULT_MAX_FINDINGS
    )

    details: Dict[str, Dict[str, Any]] = {}
    for guid in list(guids)[:effective_limit]:
        if not guid:
            continue
        guid_str = str(guid).strip()
        if not guid_str:
            continue
        params = {
            "guid": guid_str,
            "fields": "name,primary_domain,display_url,homepage,description,people_count,subscription_type,in_spm_portfolio,subscription_end_date",
        }
        try:
            result = await call_v1_tool("getCompany", ctx, params)
            if isinstance(result, dict):
                details[guid_str] = result
        except Exception as exc:  # pragma: no cover - defensive
            await ctx.warning(f"Failed to fetch company details for {guid_str}: {exc}")
            logger.warning(
                "company_detail.fetch_failed", extra={"company_guid": guid_str}
            )
    return details


def _extract_folder_name(folder: Any) -> Optional[str]:
    if not isinstance(folder, dict):
        return None
    folder_name = folder.get("name") or folder.get("description")
    if not folder_name:
        return None
    return folder_name


def _iter_folder_guids(folder: Dict[str, Any]) -> Iterable[str]:
    company_ids = folder.get("companies")
    if not isinstance(company_ids, list):
        return ()
    return (str(guid) for guid in company_ids if guid)


def _iter_folder_memberships(
    folders: Iterable[Any], guid_set: set[str]
) -> Iterable[tuple[str, str]]:
    for folder in folders:
        folder_name = _extract_folder_name(folder)
        if not folder_name:
            continue
        for guid in _iter_folder_guids(folder):
            if guid in guid_set:
                yield str(guid), folder_name


async def _fetch_folder_memberships(
    call_v1_tool: CallV1Tool,
    ctx: Context,
    target_guids: Iterable[str],
    *,
    logger: logging.Logger,
) -> Dict[str, List[str]]:
    """Build a mapping of company GUID to folder names."""

    guid_set = {str(guid) for guid in target_guids if guid}
    if not guid_set:
        return {}

    try:
        folders = await call_v1_tool("getFolders", ctx, {})
    except Exception as exc:  # pragma: no cover - defensive
        await ctx.warning(f"Unable to fetch folder list: {exc}")
        logger.warning("folders.fetch_failed", exc_info=True)
        return {}

    if not isinstance(folders, list):
        return {}

    membership: defaultdict[str, List[str]] = defaultdict(list)
    for guid, folder_name in _iter_folder_memberships(folders, guid_set):
        membership[guid].append(folder_name)
    return dict(membership)


def _normalize_candidate_results(raw_result: Any) -> List[Any]:
    if isinstance(raw_result, dict):
        for key in ("results", "companies"):
            value = raw_result.get(key)
            if isinstance(value, list):
                return value
        return [raw_result]
    if isinstance(raw_result, list):
        return raw_result
    return []


def _build_candidate(entry: Any) -> Optional[Dict[str, Any]]:
    if not isinstance(entry, dict):
        return None

    details = entry.get("details") if isinstance(entry.get("details"), dict) else {}
    primary_domain = (
        entry.get("primary_domain")
        or entry.get("domain")
        or entry.get("display_url")
        or ""
    )
    website = (
        entry.get("company_url")
        or entry.get("homepage")
        or entry.get("website")
        or primary_domain
    )

    return {
        "guid": entry.get("guid"),
        "name": entry.get("name") or entry.get("display_name"),
        "primary_domain": primary_domain,
        "website": website,
        "description": entry.get("description")
        or entry.get("business_description"),
        "employee_count": details.get("employee_count")
        or entry.get("people_count"),
        "in_portfolio": entry.get("in_portfolio"),
        "subscription_type": entry.get("subscription_type"),
    }


def _extract_search_candidates(raw_result: Any) -> List[Dict[str, Any]]:
    candidates: List[Dict[str, Any]] = []
    for entry in _normalize_candidate_results(raw_result):
        candidate = _build_candidate(entry)
        if candidate is not None:
            candidates.append(candidate)
    return candidates


def _build_subscription_snapshot(
    detail: Dict[str, Any],
    folders: Sequence[str],
) -> Dict[str, Any]:
    active = bool(detail.get("in_spm_portfolio")) or bool(folders)
    return {
        "active": active,
        "subscription_type": detail.get("subscription_type"),
        "folders": list(folders),
        "subscription_end_date": detail.get("subscription_end_date"),
    }


def _format_result_entry(
    candidate: Dict[str, Any],
    detail: Dict[str, Any],
    folders: Sequence[str],
) -> Dict[str, Any]:
    guid = candidate.get("guid") or detail.get("guid") or ""
    name = candidate.get("name") or detail.get("name") or ""
    label = f"{name} ({guid})" if guid else name
    description = (
        candidate.get("description")
        or detail.get("description")
        or detail.get("shortname")
    )
    employee_count = candidate.get("employee_count") or detail.get("people_count")
    return {
        "label": label,
        "guid": guid,
        "name": name,
        "primary_domain": candidate.get("primary_domain")
        or detail.get("primary_domain")
        or "",
        "website": candidate.get("website") or detail.get("homepage") or "",
        "description": description or "",
        "employee_count": employee_count,
        "subscription": _build_subscription_snapshot(detail, folders),
    }


def _validate_company_search_inputs(
    name: Optional[str], domain: Optional[str]
) -> Optional[Dict[str, Any]]:
    if name or domain:
        return None
    return {
        "error": "Provide at least 'name' or 'domain' for the search",
    }


def _build_company_search_params(
    name: Optional[str], domain: Optional[str]
) -> tuple[Dict[str, Any], str]:
    params: Dict[str, Any] = {"expand": "details.employee_count"}
    if domain:
        params["domain"] = domain
        if name:
            params["name"] = name
    elif name:
        params["name"] = name
    search_term = domain or name or ""
    return params, search_term


async def _perform_company_search(
    call_v1_tool: CallV1Tool,
    ctx: Context,
    search_params: Dict[str, Any],
    logger: logging.Logger,
    *,
    name: Optional[str],
    domain: Optional[str],
) -> tuple[Optional[Any], Optional[Dict[str, Any]]]:
    try:
        result = await call_v1_tool("companySearch", ctx, search_params)
    except Exception as exc:
        await ctx.error(f"Company search failed: {exc}")
        log_search_event(
            logger,
            "failure",
            ctx=ctx,
            company_name=name,
            company_domain=domain,
            error=str(exc),
        )
        return None, {"error": f"FastMCP company search failed: {exc}"}
    return result, None


def _build_empty_search_response(
    search_term: str,
    *,
    default_folder: Optional[str],
    default_type: Optional[str],
) -> CompanySearchInteractiveResponse:
    return CompanySearchInteractiveResponse(
        count=0,
        results=[],
        search_term=search_term,
        guidance=RiskManagerGuidance(
            selection="No matches were returned. Confirm the organization name or domain with the operator.",
            if_missing="Invoke `request_company` to submit an onboarding request when the entity is absent.",
            default_folder=default_folder,
            default_subscription_type=default_type,
        ),
        truncated=False,
    )


def _build_guid_order(candidates: Iterable[Dict[str, Any]]) -> List[str]:
    guid_order: List[str] = []
    for candidate in candidates:
        guid_value = candidate.get("guid")
        if isinstance(guid_value, str):
            guid_str = guid_value.strip()
            if guid_str:
                guid_order.append(guid_str)
    return guid_order


def _enrich_candidates(
    candidates: Iterable[Dict[str, Any]],
    details: Dict[str, Dict[str, Any]],
    memberships: Dict[str, List[str]],
) -> List[Dict[str, Any]]:
    enriched: List[Dict[str, Any]] = []
    for candidate in candidates:
        guid_any = candidate.get("guid")
        if not isinstance(guid_any, str) or not guid_any:
            continue
        detail = details.get(guid_any) or {}
        folders = memberships.get(guid_any) or []
        enriched.append(_format_result_entry(candidate, detail, folders))
    return enriched


async def _build_company_search_response(
    call_v1_tool: CallV1Tool,
    ctx: Context,
    *,
    logger: logging.Logger,
    raw_result: Any,
    search: CompanySearchInputs,
    defaults: CompanySearchDefaults,
) -> CompanySearchInteractiveResponse:
    candidates = _extract_search_candidates(raw_result)
    guid_order = _build_guid_order(candidates)

    if not guid_order:
        log_search_event(
            logger,
            "success",
            ctx=ctx,
            company_name=search.name,
            company_domain=search.domain,
            result_count=0,
        )
        return _build_empty_search_response(
            search.term,
            default_folder=defaults.folder,
            default_type=defaults.subscription_type,
        )

    details = await _fetch_company_details(
        call_v1_tool,
        ctx,
        guid_order,
        logger=logger,
        limit=defaults.limit,
    )
    memberships = await _fetch_folder_memberships(
        call_v1_tool,
        ctx,
        guid_order,
        logger=logger,
    )

    enriched = _enrich_candidates(candidates, details, memberships)
    result_count = len(enriched)

    log_search_event(
        logger,
        "success",
        ctx=ctx,
        company_name=search.name,
        company_domain=search.domain,
        result_count=result_count,
    )

    truncated = len(guid_order) > defaults.limit

    result_models = [
        CompanyInteractiveResult.model_validate(entry) for entry in enriched
    ]

    return CompanySearchInteractiveResponse(
        count=result_count,
        results=result_models,
        search_term=search.term,
        guidance=RiskManagerGuidance(
            selection="Present the results to the human risk manager and collect the desired GUID before calling subscription or rating tools.",
            if_missing="If the correct organization is absent, call `request_company` with the validated domain and optional folder.",
            default_folder=defaults.folder,
            default_subscription_type=defaults.subscription_type,
        ),
        truncated=truncated,
    )


def register_company_search_interactive_tool(
    business_server: FastMCP,
    call_v1_tool: CallV1Tool,
    *,
    logger: logging.Logger,
    default_folder: Optional[str],
    default_type: Optional[str],
    max_findings: int = DEFAULT_MAX_FINDINGS,
) -> FunctionTool:
    effective_limit = max_findings if max_findings > 0 else DEFAULT_MAX_FINDINGS

    async def company_search_interactive(
        ctx: Context,
        name: Optional[str] = None,
        domain: Optional[str] = None,
    ) -> Dict[str, Any]:
        """Return enriched search results for human-in-the-loop selection."""

        validation_error = _validate_company_search_inputs(name, domain)
        if validation_error:
            return CompanySearchInteractiveResponse(**validation_error).to_payload()

        search_params, search_term = _build_company_search_params(name, domain)

        await ctx.info(f"risk-manager search for: {search_term}")
        log_search_event(
            logger,
            "start",
            ctx=ctx,
            company_name=name,
            company_domain=domain,
            persona="risk_manager",
        )

        raw_result, failure_response = await _perform_company_search(
            call_v1_tool,
            ctx,
            search_params,
            logger,
            name=name,
            domain=domain,
        )
        if failure_response is not None:
            return CompanySearchInteractiveResponse(**failure_response).to_payload()

        search = CompanySearchInputs(name=name, domain=domain, term=search_term)
        defaults = CompanySearchDefaults(
            folder=default_folder,
            subscription_type=default_type,
            limit=effective_limit,
        )
        response_model = await _build_company_search_response(
            call_v1_tool,
            ctx,
            logger=logger,
            raw_result=raw_result,
            search=search,
            defaults=defaults,
        )
        return response_model.to_payload()

    return business_server.tool(
        output_schema=COMPANY_SEARCH_INTERACTIVE_OUTPUT_SCHEMA
    )(company_search_interactive)


async def _resolve_folder_guid(
    call_v1_tool: CallV1Tool,
    ctx: Context,
    folder_name: Optional[str],
) -> Optional[str]:
    if not folder_name:
        return None
    folders = await call_v1_tool("getFolders", ctx, {})
    if not isinstance(folders, list):
        return None
    normalized = folder_name.strip().lower()
    for folder in folders:
        if not isinstance(folder, dict):
            continue
        name = folder.get("name")
        guid = folder.get("guid")
        if not name or not guid:
            continue
        if name.strip().lower() == normalized:
            return guid
    return None


async def _list_company_requests(
    call_v2_tool: CallV2Tool,
    ctx: Context,
    domain: str,
) -> List[Dict[str, Any]]:
    params = {"domain": domain, "limit": 5}
    try:
        result = await call_v2_tool("getCompanyRequests", ctx, params)
    except Exception:
        return []
    if isinstance(result, dict):
        if isinstance(result.get("results"), list):
            return result["results"]
        if isinstance(result.get("company_requests"), list):
            return result["company_requests"]
    return []


def _serialize_bulk_csv(domain: str, company_name: Optional[str]) -> str:
    buffer = io.StringIO()
    writer = csv.writer(buffer)
    writer.writerow(["domain", "company_name"])
    writer.writerow([domain, company_name or ""])
    return buffer.getvalue()


def _normalize_domain(
    domain: str,
    *,
    logger: logging.Logger,
    ctx: Context,
) -> Tuple[Optional[str], Optional[Dict[str, Any]]]:
    domain_value = (domain or "").strip().lower()
    if domain_value:
        return domain_value, None

    log_event(
        logger,
        "company_request.invalid_domain",
        level=logging.WARNING,
        ctx=ctx,
        domain=domain,
    )
    return None, {"error": "Domain is required to request a company"}


async def _resolve_folder_selection(
    call_v1_tool: CallV1Tool,
    ctx: Context,
    *,
    logger: logging.Logger,
    domain_value: str,
    selected_folder: Optional[str],
) -> Tuple[Optional[str], Optional[Dict[str, Any]]]:
    if not selected_folder:
        return None, None

    folder_guid = await _resolve_folder_guid(call_v1_tool, ctx, selected_folder)
    if folder_guid is not None:
        return folder_guid, None

    log_event(
        logger,
        "company_request.folder_unknown",
        level=logging.WARNING,
        ctx=ctx,
        domain=domain_value,
        folder=selected_folder,
    )
    return None, {
        "error": (
            f"Unknown folder '{selected_folder}'. Call `company_search_interactive` "
            "to inspect available folders first."
        ),
    }


def _existing_requests_response(
    *,
    logger: logging.Logger,
    ctx: Context,
    domain_value: str,
    existing: List[Dict[str, Any]],
) -> RequestCompanyResponse:
    log_event(
        logger,
        "company_request.already_requested",
        ctx=ctx,
        domain=domain_value,
        existing_count=len(existing),
    )
    return RequestCompanyResponse(
        status="already_requested",
        domain=domain_value,
        requests=existing,
        guidance=RequestGuidance(
            next_steps="Monitor the existing request in BitSight or wait for fulfillment before retrying."
        ),
    )


def _build_bulk_payload(
    domain_value: str,
    company_name: Optional[str],
    folder_guid: Optional[str],
    subscription_type: Optional[str],
) -> Dict[str, Any]:
    payload: Dict[str, Any] = {
        "file": _serialize_bulk_csv(domain_value, company_name),
    }
    if folder_guid:
        payload["folder_guid"] = folder_guid
    if subscription_type:
        payload["subscription_type"] = subscription_type
    return payload


def _dry_run_response(
    *,
    logger: logging.Logger,
    ctx: Context,
    domain_value: str,
    selected_folder: Optional[str],
    subscription_type: Optional[str],
    bulk_payload: Dict[str, Any],
) -> RequestCompanyResponse:
    log_event(
        logger,
        "company_request.dry_run",
        ctx=ctx,
        domain=domain_value,
        folder=selected_folder,
        subscription_type=subscription_type,
    )
    return RequestCompanyResponse(
        status="dry_run",
        domain=domain_value,
        folder=selected_folder,
        payload=bulk_payload,
        guidance=RequestGuidance(
            confirmation="Share the preview with the human operator before submitting the real request."
        ),
    )


async def _submit_company_request(
    call_v2_tool: CallV2Tool,
    ctx: Context,
    *,
    logger: logging.Logger,
    domain_value: str,
    selected_folder: Optional[str],
    subscription_type: Optional[str],
    bulk_payload: Dict[str, Any],
) -> RequestCompanyResponse:
    try:
        result = await call_v2_tool("createCompanyRequestBulk", ctx, bulk_payload)
        log_event(
            logger,
            "company_request.submitted_bulk",
            ctx=ctx,
            domain=domain_value,
            folder=selected_folder,
            subscription_type=subscription_type,
        )
        return RequestCompanyResponse(
            status="submitted_v2_bulk",
            domain=domain_value,
            folder=selected_folder,
            subscription_type=subscription_type,
            result=result,
        )
    except Exception as exc:
        log_event(
            logger,
            "company_request.bulk_failed",
            level=logging.WARNING,
            ctx=ctx,
            domain=domain_value,
            folder=selected_folder,
            subscription_type=subscription_type,
            error=str(exc),
        )
        payload = {"company_request": {"domain": domain_value}}
        if subscription_type:
            payload["company_request"]["subscription_type"] = subscription_type
        result = await call_v2_tool("createCompanyRequest", ctx, payload)
        log_event(
            logger,
            "company_request.submitted_single",
            ctx=ctx,
            domain=domain_value,
            folder=selected_folder,
            subscription_type=subscription_type,
        )
        return RequestCompanyResponse(
            status="submitted_v2_single",
            domain=domain_value,
            folder=selected_folder,
            subscription_type=subscription_type,
            result=result,
            warning="The folder could not be specified via bulk API; adjust subscriptions once the request is approved.",
        )


def register_request_company_tool(
    business_server: FastMCP,
    call_v1_tool: CallV1Tool,
    call_v2_tool: CallV2Tool,
    *,
    logger: logging.Logger,
    default_folder: Optional[str],
    default_type: Optional[str],
) -> FunctionTool:
    async def request_company(
        ctx: Context,
        domain: str,
        *,
        company_name: Optional[str] = None,
        folder: Optional[str] = None,
        dry_run: bool = False,
    ) -> Dict[str, Any]:
        """Submit a BitSight company onboarding request when an entity is missing."""

        domain_value, error = _normalize_domain(domain, logger=logger, ctx=ctx)
        if error:
            return RequestCompanyResponse(**error).to_payload()
        selected_folder = folder or default_folder
        folder_guid = None
        log_event(
            logger,
            "company_request.start",
            ctx=ctx,
            domain=domain_value,
            folder=selected_folder,
            dry_run=dry_run,
        )
        folder_guid, error = await _resolve_folder_selection(
            call_v1_tool,
            ctx,
            logger=logger,
            domain_value=domain_value,
            selected_folder=selected_folder,
        )
        if error:
            return RequestCompanyResponse(**error).to_payload()

        existing = await _list_company_requests(call_v2_tool, ctx, domain_value)
        if existing:
            return _existing_requests_response(
                logger=logger,
                ctx=ctx,
                domain_value=domain_value,
                existing=existing,
            ).to_payload()

        subscription_type = default_type

        bulk_payload = _build_bulk_payload(
            domain_value,
            company_name,
            folder_guid,
            subscription_type,
        )

        if dry_run:
            return _dry_run_response(
                logger=logger,
                ctx=ctx,
                domain_value=domain_value,
                selected_folder=selected_folder,
                subscription_type=subscription_type,
                bulk_payload=bulk_payload,
            ).to_payload()

        response_model = await _submit_company_request(
            call_v2_tool,
            ctx,
            logger=logger,
            domain_value=domain_value,
            selected_folder=selected_folder,
            subscription_type=subscription_type,
            bulk_payload=bulk_payload,
        )
        return response_model.to_payload()

    return business_server.tool(output_schema=REQUEST_COMPANY_OUTPUT_SCHEMA)(
        request_company
    )


def _build_subscription_payload(
    action: str,
    guids: Sequence[str],
    *,
    folder: Optional[str],
    subscription_type: Optional[str],
) -> Dict[str, Any]:
    if action == "add":
        entries: List[Dict[str, Any]] = []
        for guid in guids:
            entry: Dict[str, Any] = {"guid": guid}
            if subscription_type:
                entry["type"] = subscription_type
            if folder:
                entry["folder"] = [folder]
            entries.append(entry)
        return {"add": entries}
    if action == "delete":
        return {"delete": [{"guid": guid} for guid in guids]}
    raise ValueError(f"Unsupported action: {action}")


def _summarize_bulk_result(result: Any) -> Dict[str, Any]:
    if not isinstance(result, dict):
        return {"raw": result}
    return {
        "added": result.get("added", []),
        "deleted": result.get("deleted", []),
        "modified": result.get("modified", []),
        "errors": result.get("errors", []),
    }


def register_manage_subscriptions_tool(
    business_server: FastMCP,
    call_v1_tool: CallV1Tool,
    *,
    logger: logging.Logger,
    default_folder: Optional[str],
    default_type: Optional[str],
) -> FunctionTool:
    async def manage_subscriptions(
        ctx: Context,
        action: str,
        guids: Sequence[str],
        *,
        folder: Optional[str] = None,
        dry_run: bool = False,
    ) -> Dict[str, Any]:
        """Bulk subscribe or unsubscribe companies using BitSight's v1 API."""

        normalized_action = _normalize_action(action)
        if normalized_action is None:
            return ManageSubscriptionsResponse(
                error="Unsupported action. Use one of: add, subscribe, remove, delete, unsubscribe"
            ).to_payload()

        guid_list = _coerce_guid_list(guids)
        if not guid_list:
            return ManageSubscriptionsResponse(
                error="At least one company GUID must be supplied"
            ).to_payload()

        target_folder = folder or default_folder
        if normalized_action == "add" and not default_type:
            return ManageSubscriptionsResponse(
                error=(
                    "Subscription type is not configured. Provide a subscription_type via CLI "
                    "arguments, set BIRRE_SUBSCRIPTION_TYPE in the environment, or update "
                    f"{DEFAULT_CONFIG_FILENAME}."
                )
            ).to_payload()

        payload = _build_subscription_payload(
            normalized_action,
            guid_list,
            folder=target_folder,
            subscription_type=default_type,
        )

        if dry_run:
            return ManageSubscriptionsResponse(
                status="dry_run",
                action=normalized_action,
                guids=guid_list,
                folder=target_folder,
                payload=payload,
                guidance=ManageSubscriptionsGuidance(
                    confirmation="Review the payload with the human operator. Re-run with dry_run=false to apply changes."
                ),
            ).to_payload()

        await ctx.info(
            f"Executing manageSubscriptionsBulk action={normalized_action} for {len(guid_list)} companies"
        )

        try:
            result = await call_v1_tool("manageSubscriptionsBulk", ctx, payload)
        except Exception as exc:
            await ctx.error(f"Subscription management failed: {exc}")
            logger.error(
                "manage_subscriptions.failed",
                extra={"action": normalized_action, "count": len(guid_list)},
                exc_info=True,
            )
            return ManageSubscriptionsResponse(
                error=f"manageSubscriptionsBulk failed: {exc}"
            ).to_payload()

        summary = _summarize_bulk_result(result)
        summary_model = ManageSubscriptionsSummary.model_validate(summary)
        return ManageSubscriptionsResponse(
            status="applied",
            action=normalized_action,
            guids=guid_list,
            folder=target_folder,
            summary=summary_model,
            guidance=ManageSubscriptionsGuidance(
                next_steps="Run `get_company_rating` for a sample GUID to verify post-change access."
            ),
        ).to_payload()

    return business_server.tool(output_schema=MANAGE_SUBSCRIPTIONS_OUTPUT_SCHEMA)(
        manage_subscriptions
    )


__all__ = [
    "register_company_search_interactive_tool",
    "register_manage_subscriptions_tool",
    "register_request_company_tool",
]<|MERGE_RESOLUTION|>--- conflicted
+++ resolved
@@ -10,14 +10,10 @@
 from fastmcp import Context, FastMCP
 from fastmcp.tools.tool import FunctionTool
 
-<<<<<<< HEAD
 from pydantic import BaseModel, Field, field_validator, model_validator
 
-from src.config import DEFAULT_MAX_FINDINGS
-=======
+from src.constants import DEFAULT_CONFIG_FILENAME
 from src.settings import DEFAULT_MAX_FINDINGS
->>>>>>> 426a8b5c
-from src.constants import DEFAULT_CONFIG_FILENAME
 
 from .helpers import CallV1Tool, CallV2Tool
 from ..logging import log_event, log_search_event
